#' Produce similarity score for neuron morphologies
#'
#' An updated version of the NBLAST algorithm that compares the morphology of a
#' neuron with those of a list of other neurons.
#' @param query the query neuron.
#' @param target a \code{\link[nat]{neuronlist}} to compare neuron against.
#'   Defaults to \code{options("nat.default.neuronlist")}.
#' @param targetBinds numeric indices or names with which to subset \code{target}.
#' @param Reverse whether to use \code{query} as the target neuron rather than query
#'   (default=FALSE).
#' @param ... extra arguments to pass to the distance function.
#' @return Named list of similarity scores.
#' @export
#' @seealso \code{\link{WeightedNNBasedLinesetMatching}}
nblast <- function(query, target, targetBinds=NULL, Reverse=FALSE, ...) UseMethod("nblast")


nblast.dotprops <- function(query, target=getOption(nat.default.neuronlist), targetBinds=NULL, Reverse=FALSE, ...){
  if(is.null(targetBinds))
    targetBinds=seq_along(target)
  else if(is.character(targetBinds))
    targetBinds=charmatch(targetBinds,names(target))
  scores=rep(NA,length(targetBinds))

  for(i in seq_along(targetBinds)){
    # targetBinds[i] is numeric index in target of current target neuron
    dbn=target[[targetBinds[i]]]
    if(!is.null(dbn)){
      if(Reverse)
        score=try(WeightedNNBasedLinesetMatching.dotprops(query,dbn,...))
      else
        score=try(WeightedNNBasedLinesetMatching.dotprops(dbn,query,...))
      if(!inherits(score,'try-error'))
        scores[i]=score
    }
  }
  names(scores)=names(target)[targetBinds]
  scores
}


WeightedNNBasedLinesetDistFun<-function(nndists,dotproducts,sd=3,...){
  summaryfun=function(x) 1-mean(sqrt(x),na.rm=T)
  sapply(sd,function(sd) summaryfun(dnorm(nndists,sd=sd)*dotproducts/dnorm(0,sd=sd)))
}


#' @rdname WeightedNNBasedLinesetMatching
#' @importFrom RANN nn2
#' @export
WeightedNNBasedLinesetMatching <- function(...) UseMethod("WeightedNNBasedLinesetMatching")

#' Compute point & tangent vector similarity score between two dotprops objects
#'
#' UseAlpha determines whether the alpha values (eig1-eig2)/sum(eig1:3)
#' are passed on to WeightedNNBasedLinesetMatching. These will be used to scale
#' the dot products of the direction vectors for nearest neighbour pairs.
#' @param dp1,dp2 dotprops objects to compare.
#' @param UseAlpha Whether to scale dot product of tangent vectors (default=F)
#' @param ... extra arguments to pass to the distance function.
#' @return Value of NNDistFun passd to WeightedNNBasedLinesetMatching
#' @export
#' @seealso \code{\link[nat]{dotprops}}
#' @rdname WeightedNNBasedLinesetMatching
WeightedNNBasedLinesetMatching.dotprops<-function(dp1,dp2,UseAlpha=FALSE,...){
  if(UseAlpha)
    WeightedNNBasedLinesetMatching(dp1$points,dp2$points,dvs1=dp1$vect,dvs2=dp2$vect,
                                   alphas1=dp1$alpha,alphas2=dp2$alpha,...)
  else
    WeightedNNBasedLinesetMatching(dp1$points,dp2$points,dvs1=dp1$vect,dvs2=dp2$vect,...)
}


WeightedNNBasedLinesetMatching.default<-function(n1,n2,dvs1=NULL,dvs2=NULL,alphas1=NULL,
                                        alphas2=NULL,NNDistFun=WeightedNNBasedLinesetDistFun,Verbose=FALSE,
                                        BothDirections=FALSE,BothDirectionsFun=list,OnlyClosestPoints=FALSE,...){
  # my hybrid version
  # returns a score based on the similarity of nearest neighbour location
  # and the dot product of the direction vectors

  # accept either neurons or just the point dataframes
  if(is.list(n1) & !is.data.frame(n1))
    n1=data.matrix(n1$d[,c("X","Y","Z","Parent")])
  if(is.list(n2) & !is.data.frame(n2))
    n2=data.matrix(n2$d[,c("X","Y","Z","Parent")])

  NNDistFun=match.fun(NNDistFun)
  BothDirectionsFun=match.fun(BothDirectionsFun)
  if(BothDirections){
    f=WeightedNNBasedLinesetMatching(n1,n2,dvs1,dvs2,alphas1,alphas2,
                                     NNDistFun=NNDistFun,Verbose=Verbose,BothDirections=FALSE,...)
    b=WeightedNNBasedLinesetMatching(n2,n1,dvs1,dvs2,alphas1,alphas2,
                                     NNDistFun=NNDistFun,Verbose=Verbose,BothDirections=FALSE,...)
    if(length(f)==1 && length(b)==1) return (BothDirectionsFun(f,b))
    if(length(dim(f))==1 && length(f)==length(b)) return (cbind(f,b))
    return(BothDirectionsFun(f,b))
  }

  a=n1[,c("X","Y","Z")]
  b=n2[,c("X","Y","Z")]

  nnn1=RANN::nn2(a,b,k=1)


  idxArray=cbind(nnn1$nn.idx,seq(length(nnn1$nn.idx)))

  # Need to supply a set of pairs of points.
  # will use the parent of each chosen point.
  # if parent undefined, then ignore that point

  if(is.null(dvs1) || is.null(dvs2)){
    if(OnlyClosestPoints==TRUE)
      stop("OnlyClosestPoints is not yet implemented for neurons")
    # Calculate the direction vectors
    dvs=findDirectionVectorsFromParents(n1,n2,idxArray,ReturnAllIndices=TRUE,Verbose=Verbose)

    # Calculate segment lengths
    l1.seglengths=normbyrow(dvs[,1:3])
    l2.seglengths=normbyrow(dvs[,4:6])
    # normalise the direction vectors
    dvs[,1:3]=dvs[,1:3]/l1.seglengths
    dvs[,4:6]=dvs[,4:6]/l2.seglengths
    # Calculate absolute dot products
    # nb absolute, because we don't really care about directionality here
    dps=abs(dotprod(dvs[,1:3],dvs[,4:6]))
  } else {
    # OnlyClosestPoints prunes the list of query-target pairs so that no
    # points in the target are duplicated (points in query are already unique)
    if(OnlyClosestPoints){
      # sort by increasing distance between pairs
      # remove duplicates in target
      targetdupes=duplicated(nnn1$nn.idx[order(nnn1$nn.dist)])
      idxArray=idxArray[!targetdupes,,drop=FALSE]
      nnn1$nn.dists=nnn1$nn.dists[!targetdupes]
    }
    dps=abs(dotprod(dvs1[idxArray[,1],],dvs2[idxArray[,2],]))
    if(!is.null(alphas1) && !is.null(alphas2)){
      # for perfectly aligned points, alpha = 1, at worst alpha = 0
      # sqrt seems reasonable since if alpha1=alpha2=0.5 then
      # the scalefac will be 0.5
      # zapsmall to make sure there are no tiny negative numbers etc
      scalefac=sqrt(zapsmall(alphas1[idxArray[,1]]*alphas2[idxArray[,2]]))
      dps=dps*scalefac
    }
  }

  NNDistFun(nnn1$nn.dists,dps,...)
}


dotprod=function(a,b){
  # expects 2 matrices with n cols each
  c=a*b
  if(length(dim(c))>1) 	rowSums(c)
  else sum(c)
}

<<<<<<< HEAD
# Originally from AnalysisSuite PotentialSynapases.R
normbyrow=function(a){
  # returns euclidean norm (by row if reqd)
  c=a*a
  if(length(dim(c))>1) 	sqrt(rowSums(c))
  else sqrt(sum(c))
}

findDirectionVectorsFromParents<-function(d1,d2,idxArray,ReturnAllIndices=FALSE,Verbose=FALSE){
  # rather than dropping root points, just use the vector from them rather than to them
  if(Verbose) cat(".")
  p1=.CleanupParentArray(d1[,"Parent"])
  p2=.CleanupParentArray(d2[,"Parent"])
  parentPointsArray=cbind(p1[idxArray[,1]],p2[idxArray[,2]])
  # find any points with bad parents and instead use their offspring
  if(any(parentPointsArray[,1]<1 | parentPointsArray[,2]<1)){
    stop ("Some points do not have a parent: therefore impossible to calculate direction vector")
  }
  dvs=cbind(d1[idxArray[,1],c("X","Y","Z"),drop=FALSE]-d1[parentPointsArray[,1],c("X","Y","Z"),drop=FALSE],
            d2[idxArray[,2],c("X","Y","Z"),drop=FALSE]-d2[parentPointsArray[,2],c("X","Y","Z"),drop=FALSE])

  if(ReturnAllIndices){
    attr(dvs,"idxArray")=idxArray
    attr(dvs,"parentPointsArray")=parentPointsArray
  }
  dvs
}

.CleanupParentArray<-function(pa){
  # takes a list of parents for points and replaces any <1
  # with the first offspring of that point
  #if(length(dim(pa))>1) apply(pa,2,.CleanupParentArray)
  pointsNeedingWork<-which(pa<1)
  if(length(pointsNeedingWork)<1) return( pa )
  for(p in pointsNeedingWork){
    wp=which(pa==p)
    if(length(wp)>1){
      warning(cat("more than 1 point in .CleanupParentArray, choosing first from:",wp))
      pa[p]=wp[1]
    } else if(length(wp)<1){
      warning("no points to choose in .CleanupParentArray using original value")
    } else pa[p]=wp
  }
  pa
=======

lodsby2dhist <- function(nndists, dotprods, returnsum=TRUE, smat=get(getOption('nat.nblast.defaultsmat')), Return=c('weightedlodtable', 'sum', 'elements')) {
  Return <- match.arg(Return)

  if(missing(dotprods)) {
    if(!is.list(nndists))
      stop("must provide nndists and dotprods or a list with both")
    dotprods <- nndists[[2]]
    nndists <- nndists[[1]]
  }
  if(length(nndists)!= length(dotprods))
    stop("nndists and dotprods must have the same length.")

  c1 <- findInterval(nndists, attr(smat,"distbreaks"), all.inside=TRUE)
  # NB use of all.inside fixes NAs that would otherwise result
  # when dot product falls outside (0,1) due to floating point errors
  c2 <- findInterval(dotprods, attr(smat,"dotprodbreaks"), all.inside=TRUE)

  if(Return == 'elements') return(smat[cbind(c1,c2)])

  nlc1 <- length(attr(smat, "distbreaks")) - 1
  nlc2 <- length(attr(smat, "dotprodbreaks")) - 1

  this.countstable <- fast2dintegertable(c1, c2, nlc1, nlc2)

  weightedlodtable <- smat*this.countstable
  if(Return == 'sum') return(sum(weightedlodtable))
  weightedlodtable
}


fast2dintegertable <- function(a, b, nlevelsa=max(a), nlevelsb=max(b)) {
  # Fast 2D cross-tabulation (joint histogram) for two integer inputs

  nlevelsab <- nlevelsa*nlevelsb
  if(nlevelsab > .Machine$integer.max) stop("Number of levels exceeds integer type.")
  ab <- (a - 1) * nlevelsb + b
  matrix(tabulate(ab, nlevelsab), ncol=nlevelsb, nrow=nlevelsa, byrow=T)
>>>>>>> afe077f5
}<|MERGE_RESOLUTION|>--- conflicted
+++ resolved
@@ -155,7 +155,6 @@
   else sum(c)
 }
 
-<<<<<<< HEAD
 # Originally from AnalysisSuite PotentialSynapases.R
 normbyrow=function(a){
   # returns euclidean norm (by row if reqd)
@@ -200,7 +199,8 @@
     } else pa[p]=wp
   }
   pa
-=======
+}
+
 
 lodsby2dhist <- function(nndists, dotprods, returnsum=TRUE, smat=get(getOption('nat.nblast.defaultsmat')), Return=c('weightedlodtable', 'sum', 'elements')) {
   Return <- match.arg(Return)
@@ -239,5 +239,4 @@
   if(nlevelsab > .Machine$integer.max) stop("Number of levels exceeds integer type.")
   ab <- (a - 1) * nlevelsb + b
   matrix(tabulate(ab, nlevelsab), ncol=nlevelsb, nrow=nlevelsa, byrow=T)
->>>>>>> afe077f5
 }