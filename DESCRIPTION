Package: nat.nblast
Type: Package
Title: NeuroAnatomy Toolbox ('nat') Extension for Assessing Neuron Similarity
    and Clustering
<<<<<<< HEAD
Version: 1.6.5.9100
=======
Version: 1.6.6
>>>>>>> 91052b2d
Authors@R: c(
    person("Gregory", "Jefferis", email= "jefferis@gmail.com",
      role = c("aut"), comment = c(ORCID = "0000-0002-0587-9355")),
    person("James", "Manton", email="ajd.manton@googlemail.com",
      role = c("aut", "cre"), comment = c(ORCID = "0000-0001-9260-3156"))
    )
Description: Extends package 'nat' (NeuroAnatomy Toolbox) by providing a
    collection of NBLAST-related functions for neuronal morphology comparison (Costa et al. (2016) <doi: 10.1016/j.neuron.2016.06.012>).
URL: https://github.com/natverse/nat.nblast, https://natverse.github.io
BugReports: https://github.com/natverse/nat.nblast/issues
Depends:
    R (>= 2.15.1),
    rgl,
    methods,
    nat (>= 1.5.12)
Imports:
    nabor,
    dendroextras,
    plyr,
    spam
Suggests:
    spelling,
    bigmemory,
    ff,
    testthat,
    knitr,
    rmarkdown
License: GPL-3
LazyData: yes
VignetteBuilder: knitr
RoxygenNote: 7.1.1
Language: en-GB
Encoding: UTF-8<|MERGE_RESOLUTION|>--- conflicted
+++ resolved
@@ -2,16 +2,14 @@
 Type: Package
 Title: NeuroAnatomy Toolbox ('nat') Extension for Assessing Neuron Similarity
     and Clustering
-<<<<<<< HEAD
-Version: 1.6.5.9100
-=======
 Version: 1.6.6
->>>>>>> 91052b2d
 Authors@R: c(
     person("Gregory", "Jefferis", email= "jefferis@gmail.com",
       role = c("aut"), comment = c(ORCID = "0000-0002-0587-9355")),
     person("James", "Manton", email="ajd.manton@googlemail.com",
-      role = c("aut", "cre"), comment = c(ORCID = "0000-0001-9260-3156"))
+      role = c("aut", "cre"), comment = c(ORCID = "0000-0001-9260-3156")),
+    person("Dominik", "Krzeminski", role = c("ctb"),
+      comment = c(ORCID = "0000-0003-4568-0583"))
     )
 Description: Extends package 'nat' (NeuroAnatomy Toolbox) by providing a
     collection of NBLAST-related functions for neuronal morphology comparison (Costa et al. (2016) <doi: 10.1016/j.neuron.2016.06.012>).
