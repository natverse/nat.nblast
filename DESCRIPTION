Package: nat.nblast
Type: Package
Title: NeuroAnatomy Toolbox ('nat') Extension for Assessing Neuron Similarity
    and Clustering
Version: 1.6.6
Authors@R: c(
    person("Gregory", "Jefferis", email= "jefferis@gmail.com",
      role = c("aut"), comment = c(ORCID = "0000-0002-0587-9355")),
    person("James", "Manton", email="ajd.manton@googlemail.com",
      role = c("aut", "cre"), comment = c(ORCID = "0000-0001-9260-3156"))
    )
Description: Extends package 'nat' (NeuroAnatomy Toolbox) by providing a
    collection of NBLAST-related functions for neuronal morphology comparison (Costa et al. (2016) <doi: 10.1016/j.neuron.2016.06.012>).
URL: https://github.com/natverse/nat.nblast, https://natverse.github.io
BugReports: https://github.com/natverse/nat.nblast/issues
Depends:
    R (>= 2.15.1),
    rgl,
    methods,
    nat (>= 1.5.12)
Imports:
    nabor,
    dendroextras,
    plyr,
    spam
Suggests:
    spelling,
    bigmemory,
    ff,
    testthat,
    knitr,
    rmarkdown
License: GPL-3
LazyData: yes
VignetteBuilder: knitr
<<<<<<< HEAD
RoxygenNote: 7.1.2
=======
RoxygenNote: 7.1.1
>>>>>>> 91052b2d
Language: en-GB
Encoding: UTF-8<|MERGE_RESOLUTION|>--- conflicted
+++ resolved
@@ -33,10 +33,6 @@
 License: GPL-3
 LazyData: yes
 VignetteBuilder: knitr
-<<<<<<< HEAD
 RoxygenNote: 7.1.2
-=======
-RoxygenNote: 7.1.1
->>>>>>> 91052b2d
 Language: en-GB
 Encoding: UTF-8